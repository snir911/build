apiVersion: shipwright.io/v1alpha1
kind: ClusterBuildStrategy
metadata:
  name: source-to-image
spec:
  buildSteps:
    - command:
        - /usr/local/bin/s2i
        - build
        - .
        - $(build.builder.image)
        - '--as-dockerfile'
        - /gen-source/Dockerfile.gen
      image: 'quay.io/openshift-pipeline/s2i:nightly'
      name: s2i-build-as-dockerfile
      volumeMounts:
        - mountPath: /gen-source
          name: gen-source
      workingDir: $(params.shp-source-root)
    - args:
        - '--skip-tls-verify=true'
        - '--dockerfile=/gen-source/Dockerfile.gen'
        - '--context=/gen-source'
        - '--destination=$(params.shp-output-image)'
        - '--oci-layout-path=/workspace/output/image'
        - '--snapshotMode=redo'
        - '--push-retry=3'
      command:
        - /kaniko/executor
      env:
        - name: DOCKER_CONFIG
          value: /tekton/home/.docker
<<<<<<< HEAD
        - name: AWS_ACCESS_KEY_ID
          value: NOT_SET
        - name: AWS_SECRET_KEY
          value: NOT_SET
      image: gcr.io/kaniko-project/executor:v1.5.1
=======
      image: gcr.io/kaniko-project/executor:v1.6.0
>>>>>>> 5dbd283d
      name: build-and-push
      securityContext:
        runAsUser: 0
        allowPrivilegeEscalation: false
        capabilities:
          add:
            - CHOWN
            - DAC_OVERRIDE
            - FOWNER
            - SETGID
            - SETUID
            - SETFCAP
            - KILL
      volumeMounts:
        - mountPath: /gen-source
          name: gen-source
      workingDir: /gen-source<|MERGE_RESOLUTION|>--- conflicted
+++ resolved
@@ -30,15 +30,11 @@
       env:
         - name: DOCKER_CONFIG
           value: /tekton/home/.docker
-<<<<<<< HEAD
         - name: AWS_ACCESS_KEY_ID
           value: NOT_SET
         - name: AWS_SECRET_KEY
           value: NOT_SET
-      image: gcr.io/kaniko-project/executor:v1.5.1
-=======
       image: gcr.io/kaniko-project/executor:v1.6.0
->>>>>>> 5dbd283d
       name: build-and-push
       securityContext:
         runAsUser: 0
